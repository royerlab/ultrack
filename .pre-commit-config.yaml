--- conflicted
+++ resolved
@@ -1,11 +1,7 @@
 repos:
 # basic pre-commit
   - repo: https://github.com/pre-commit/pre-commit-hooks
-<<<<<<< HEAD
     rev: v6.0.0
-=======
-    rev: v4.6.0
->>>>>>> 72722617
     hooks:
       - id: trailing-whitespace
       - id: end-of-file-fixer
@@ -21,41 +17,25 @@
       - id: absolufy-imports
 # sorting imports
   - repo: https://github.com/pycqa/isort
-<<<<<<< HEAD
     rev: 7.0.0
-=======
-    rev: 5.13.2
->>>>>>> 72722617
     hooks:
       - id: isort
         args: ["--profile", "black", "--filter-files"]
 # automatic upgrade to newer python versions syntax
   - repo: https://github.com/asottile/pyupgrade
-<<<<<<< HEAD
     rev: v3.21.2
-=======
-    rev: v3.17.0
->>>>>>> 72722617
     hooks:
       - id: pyupgrade
         args: ["--py38-plus", "--keep-runtime-typing"]
 # syntax linting and formatting
-<<<<<<< HEAD
   - repo: https://github.com/myint/autoflake
-=======
-  - repo: https://github.com/PyCQA/autoflake
->>>>>>> 72722617
     rev: v2.3.1
     hooks:
       - id: autoflake
         args: [--in-place, --remove-all-unused-imports,
                --ignore-init-module-imports]
   - repo: https://github.com/PyCQA/flake8
-<<<<<<< HEAD
     rev: 7.3.0
-=======
-    rev: 7.1.1
->>>>>>> 72722617
     hooks:
       - id: flake8
         args: [--max-line-length, '120',
@@ -65,11 +45,7 @@
                --min-python-version, '3.9']
         additional_dependencies: [flake8-typing-imports==1.12.0]
   - repo: https://github.com/psf/black
-<<<<<<< HEAD
     rev: 25.11.0
-=======
-    rev: 24.8.0
->>>>>>> 72722617
     hooks:
       - id: black
 
