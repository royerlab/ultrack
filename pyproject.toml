[build-system]
requires = ["hatchling"]
build-backend = "hatchling.build"

[project]
name = "ultrack"
dynamic = ["version"]
description = "Large-scale multi-hypotheses cell tracking"
readme = "README.md"
license = "BSD-3-Clause"
requires-python = ">=3.9,<3.13"
authors = [
    { name = "Jordao Bragantini", email = "jordao.bragantini@czbiohub.org" },
]
dependencies = [
    "blosc2 >=2.2.0",
    "click >=8.1.3",
    "cloudpickle >=3.0.0",
    "edt >=2.3.2",
    "fastapi >= 0.109.2",
    "gurobipy >=9.0.0, !=12.0.0",
    "higra >= 0.6.10",
    "httpx >= 0.26.0",
    "imagecodecs >=2023.3.16",
    "imageio >=2.28.0",
    "magicgui >=0.7.2",
    "mip >=1.16rc0",
    "napari >=0.4.18",
    "numba >=0.57.0",
    "ome-zarr >= 0.9.0",
    "pandas >=2.0.1",
    "pillow >=10.0.0",
    "psycopg2-binary >=2.9.6",
    "psygnal >=0.9.0",
    "pyarrow >=16.1.0,<20",
    "pydantic >=2",
    "pydantic-settings",
    "pydot >=2.0.0",
    "qtawesome >=1.3.1",
    "qtpy",
    "rich >=13.3.5",
    "scikit-image >=0.21.0",
    "seaborn >=0.13.0",
    "SQLAlchemy >=2.0.0",
    "toml >=0.10.2",
    "torch >=2.0.1",
    "urllib3",
    "uvicorn >=0.27.0.post1",
    "websocket >=0.2.1",
    "websockets >=12.0",
    "zarr >=2.15.0,<3.0.0",
]

[project.optional-dependencies]
docs = [
    "sphinx == 6.2.1",
    "autodoc_pydantic",
    "furo",
    "myst-parser >= 2.0.0",
    "nbsphinx >= 0.9.3",
    "sphinx-click >=5.0.1,<6.0.0",
    "sphinx-copybutton",
    "sphinx-gallery == 0.15.0",
    "sphinxcontrib-applehelp == 1.0.8",
]
test = [
    "asv >=0.5.1",
    "pre-commit >=3.2.2",
    "pytest >=7.3.1",
    "pytest-qt >=4.2.0",
    "pytrackmate >=1.3.4",
    "napari[testing] >0.4.18",
    "pyqt5 >=5.15.4",
]
ml = [
    "catboost >=1.2.7,<1.3",
    "scikit-learn >=1.6.0,<1.7",
]

[project.scripts]
ultrack = "ultrack.cli.main:main"

[project.entry-points."napari.manifest"]
ultrack = "ultrack:napari.yaml"

# pixi config
[tool.pixi.project]
channels = ["conda-forge", "nvidia", "pytorch", "numba", "gurobi"]
platforms = ["linux-64", "win-64", "osx-64"]
preview = ["pixi-build"]  # required to use git links

[tool.pixi.dependencies]
click = ">=8.1.3"
cloudpickle = ">=3.0.0"
edt = ">=2.3.2"
fastapi = ">=0.109.2"
gurobi = ">=9.0.0, !=12.0.0"
higra = ">=0.6.10"
httpx = ">=0.26.0"
imagecodecs = ">=2023.3.16"
imageio = ">=2.28.0"
magicgui = ">=0.7.2"
napari = ">=0.4.18"
numba = {version = ">=0.57.0", channel = "numba"}
llvmlite = {version = ">=0.44.0", channel = "numba"}
ome-zarr = ">=0.9"
pandas = ">=2.0.1"
pillow = ">=10.0.0"
psycopg2-binary = ">=2.9.6"
psygnal = ">=0.9.0"
pydantic = ">=2"
pydantic-settings = "*"
pydot = ">=2.0.0"
qtawesome = ">=1.3.1"
qtpy = "*"
rich = ">=13.3.5"
scikit-image = ">=0.21.0"
seaborn = ">=0.13.0"
SQLAlchemy = ">=2.0.0"
toml = ">=0.10.2"
pytorch = {version = ">=2.0.1", channel = "pytorch"}
urllib3 = "*"
uvicorn = ">=0.27.0.post1"
websocket = ">=0.2.1"
websockets = ">=12.0"
zarr = ">=2.15.0,<3.0.0"
<<<<<<< HEAD
scikit-learn = ">=1.6.0,<1.7"
catboost = ">=1.2.7,<1.3"
=======
pyarrow = ">=16.1.0,<20"
>>>>>>> eac2b663

[tool.pixi.feature.cuda]
channels = ["conda-forge", "rapidsai"]
platforms = ["linux-64"] # TODO: waiting for cucim to be available for windows , "win-64"]

[tool.pixi.feature.cuda.dependencies]
cupy = "*"
cucim = "*"
pytorch-cuda = "*"

[tool.pixi.feature.cuda.system-requirements]
cuda = "12"

[tool.pixi.feature.test.dependencies]
pytest = ">=8.3.4,<9"
asv = ">=0.6.4,<0.7"
pre-commit = ">=4.1.0,<5"
pytest-qt = ">=4.4.0,<5"
pyqt = ">=5.15.9,<6"
pytest-cov = ">=6.0.0,<7"

[tool.pixi.feature.ml.dependencies]
catboost = ">=1.2.7,<1.3"
scikit-learn = ">=1.6.0,<1.7"

[tool.pytest.ini_options]
filterwarnings = [
    "ignore::DeprecationWarning:pkg_resources.*:",
]

[tool.pixi.pypi-dependencies]
ultrack = { path = ".", editable = true }

[tool.pixi.environments]
default = { solve-group = "default" }
cuda = { features = ["cuda"] }
# docs = { features = ["docs"]}  # Current dependencies aren't compatible with pixi
ml = { features = ["ml"], solve-group = "default" }
test = { features = ["test", "ml"], solve-group = "default" }

[tool.pixi.feature.test.tasks]
test = "pytest -v --color=yes --cov=ultrack --cov-report=html --durations=15 ."

# Hatch config
[tool.hatch.version]
path = "ultrack/__init__.py"

[tool.hatch.build.targets.sdist]
only-include = [
    "/ultrack",
]

[tool.hatch.metadata]
allow-direct-references = true

# TODO:
# - add `docs` feature to `pixi` config<|MERGE_RESOLUTION|>--- conflicted
+++ resolved
@@ -124,12 +124,9 @@
 websocket = ">=0.2.1"
 websockets = ">=12.0"
 zarr = ">=2.15.0,<3.0.0"
-<<<<<<< HEAD
 scikit-learn = ">=1.6.0,<1.7"
 catboost = ">=1.2.7,<1.3"
-=======
 pyarrow = ">=16.1.0,<20"
->>>>>>> eac2b663
 
 [tool.pixi.feature.cuda]
 channels = ["conda-forge", "rapidsai"]
