[tool.poetry]
name = "ultrack"
version = "0.3.0"
description = ""
authors = ["Jordao Bragantini <jordao.bragantini@czbiohub.org>"]
include = ["ultrack/napari.yaml"]

[tool.poetry.dependencies]
python = ">=3.9,<3.12"
click = "^8.1.3"
rich = "^13.3.5"
magicgui = "^0.7.2"
toml = "^0.10.2"
pydantic = "^1.10.7,<2.0.0"
higra = "^0.6.6"
zarr = "^2.14.2"
napari = "^0.4.17"
pillow = "^9.5.0"  # tox wans't working for 9.2.0
numba = "^0.57.0"
SQLAlchemy = "^1.4.40"
seaborn = "^0.12.2"
imagecodecs = "^2023.3.16"
scikit-image = "^0.21.0"
blosc2 = "^2.2.0"
imageio = "^2.28.0"
psycopg2-binary = "^2.9.6"
cloudpickle = "^2.2.1"
psygnal = "^0.9.0"
pandas = "^2.0.1"
mip = "^1.15.0"
torch = "^2.0.1"
sphinx-click = {extras = ["docs"], version = "^5.0.1"}
sphinx-rtd-theme = {extras = ["docs"], version = "^1.3.0"}

[tool.poetry.dev-dependencies]
pytest = "^7.3.1"
pre-commit = "^3.2.2"
pytest-qt = "^4.2.0"
asv = "^0.5.1"
"testing.postgresql" = "^1.3.0"
pytrackmate = {git = "https://github.com/hadim/pytrackmate.git"}
<<<<<<< HEAD
=======

[tool.poetry.extras]
flow = [
    "torch",
]
>>>>>>> 8c28435d

[tool.poetry.scripts]
ultrack = "ultrack.cli.main:main"

[tool.poetry.plugins."napari.manifest"]
ultrack = "ultrack:napari.yaml"

[tool.pytest.ini_options]
filterwarnings = [
    "ignore::DeprecationWarning:pkg_resources.*:",
]

[build-system]
requires = ["poetry-core>=1.0.0"]
build-backend = "poetry.core.masonry.api"<|MERGE_RESOLUTION|>--- conflicted
+++ resolved
@@ -39,14 +39,11 @@
 asv = "^0.5.1"
 "testing.postgresql" = "^1.3.0"
 pytrackmate = {git = "https://github.com/hadim/pytrackmate.git"}
-<<<<<<< HEAD
-=======
 
 [tool.poetry.extras]
 flow = [
     "torch",
 ]
->>>>>>> 8c28435d
 
 [tool.poetry.scripts]
 ultrack = "ultrack.cli.main:main"
