import logging
import webbrowser
from contextlib import redirect_stderr, redirect_stdout
from typing import Any, Generator, Optional

import napari
import qtawesome as qta
import toml
from magicgui.widgets import create_widget
from napari.layers import Image, Layer
from napari.qt.threading import thread_worker
from qtpy.QtCore import Qt
from qtpy.QtGui import QCursor, QFont
from qtpy.QtWidgets import (
    QApplication,
    QComboBox,
    QFileDialog,
    QGroupBox,
    QHBoxLayout,
    QLabel,
    QPushButton,
    QScrollArea,
    QSizePolicy,
    QSpacerItem,
    QTextEdit,
    QVBoxLayout,
    QWidget,
)

from ultrack import MainConfig
from ultrack.widgets.ultrackwidget.components.button_workflow_config import (
    ButtonWorkflowConfig,
)
from ultrack.widgets.ultrackwidget.components.emitting_stream import EmittingStream
from ultrack.widgets.ultrackwidget.data_forms import DataForms
from ultrack.widgets.ultrackwidget.utils import UltrackInput
from ultrack.widgets.ultrackwidget.workflows import UltrackWorkflow, WorkflowChoice

LOG = logging.getLogger(__name__)


def _create_link_buttons() -> list[QPushButton]:
    """
    Create buttons for external links.

    Returns
    -------
    List of QPushButton
        List of buttons with icons and link actions.
    """
    data = {
        ("Github", "mdi.github", "https://github.com/royerlab/ultrack"),
        ("BioArXiv", "mdi.file-document", ""),
        ("Documentation", "mdi.book-open", "https://royerlab.github.io/ultrack/"),
    }

    bts = []
    for name, icon_name, link in data:
        bt = QPushButton(name)
        icon = qta.icon(icon_name)
        bt.setIcon(icon)
        bt.clicked.connect(lambda _, _link=link: webbrowser.open(_link))
        bts.append(bt)

    return bts


class UltrackWidget(QWidget):
    def __init__(self, viewer: napari.Viewer) -> None:
        """
        Initialize the UltrackWidgetV2.

        Parameters
        ----------
        viewer : napari.Viewer
            The napari viewer instance.
        """
        super().__init__()
        self.viewer = viewer
        self.workflow = UltrackWorkflow(viewer)
        self._cb_images = {}
        self._data_forms = DataForms(self._on_change_config)

        self._init_ui()
        self._setup_signals()

        # Set the default workflow
        self._cb_workflow.setCurrentIndex(0)
        self._cb_workflow.currentIndexChanged.emit(0)

        self._on_image_changed(-1)

        self._current_worker = None

    def _init_ui(self) -> None:
        """
        Initialize the user interface components.
        """
        layout = QVBoxLayout()
        self.setLayout(layout)

        self._add_title(layout)
        self._add_link_buttons(layout)
        self._add_spacer(layout, 10)
        self._add_configuration_group(layout)
        self._add_run_button(layout)
        self._add_output_area(layout)
        self._add_cancel_button(layout)

        layout.addStretch()

    def _add_title(self, layout: QVBoxLayout) -> None:
        """
        Add the title and subtitle to the layout.

        Parameters
        ----------
        layout : QVBoxLayout
            The layout to which the title and subtitle will be added.
        """
        layout.addWidget(QLabel("<h1>ultrack</h1>"))
        subtitle = QLabel(
            "<h4>Large-scale cell tracking under segmentation uncertainty</h4>"
        )
        subtitle.setWordWrap(True)
        layout.addWidget(subtitle)

    def _add_link_buttons(self, layout: QVBoxLayout) -> None:
        """
        Add link buttons to the layout.

        Parameters
        ----------
        layout : QVBoxLayout
            The layout to which the link buttons will be added.
        """
        layout_bt_links = QHBoxLayout()
        for bt in _create_link_buttons():
            layout_bt_links.addWidget(bt)
        layout.addLayout(layout_bt_links)

    def _add_spacer(self, layout: QVBoxLayout, size: int = 10) -> None:
        """
        Add a spacer item to the layout.

        Parameters
        ----------
        layout : QVBoxLayout
            The layout to which the spacer will be added.
        size : int
            The size of the spacer.
        """
        layout.addSpacerItem(QSpacerItem(0, size))

    def _add_configuration_group(self, layout: QVBoxLayout) -> None:
        """
        Add the configuration group to the layout.

        Parameters
        ----------
        layout : QVBoxLayout
            The layout to which the configuration group will be added.
        """
        gp_ultrack = QGroupBox("Ultrack Configuration")
        font = QFont()
        font.setBold(True)
        gp_ultrack.setFont(font)
        gp_layout = QVBoxLayout()
        gp_ultrack.setLayout(gp_layout)

        # Description
        gp_layout.addSpacerItem(QSpacerItem(0, 5))
        self._add_configuration_description(gp_layout)

        # Workflow selector
        gp_layout.addSpacerItem(QSpacerItem(0, 10))
        self._add_workflow_selector(gp_layout)

        # Image selectors
        self._add_image_selectors(gp_layout)
        gp_layout.addSpacerItem(QSpacerItem(0, 10))

        # Settings buttons
        self._add_settings_buttons(gp_layout)

        # Form tabs
        self._add_form_tabs(gp_layout)

        layout.addSpacerItem(QSpacerItem(0, 5))
        layout.addWidget(gp_ultrack)

        self.main_group = gp_ultrack

    def _add_configuration_description(self, layout: QVBoxLayout) -> None:
        """
        Add the configuration description to the layout.

        Parameters
        ----------
        layout : QVBoxLayout
            The layout to which the configuration description will be added.
        """
        label = QLabel(
            "Configure the Ultrack parameters and run the tracking algorithm."
        )
        label.setWordWrap(True)
        layout.addWidget(label)

    def _add_workflow_selector(self, layout: QVBoxLayout) -> None:
        """
        Add the workflow selector to the layout.

        Parameters
        ----------
        layout : QVBoxLayout
            The layout to which the workflow selector will be added.
        """
        layout.addWidget(QLabel("<h5>Select the desired Ultrack workflow</h5>"))
        self._cb_workflow = QComboBox()
        for workflow_choice in WorkflowChoice:
            name = workflow_choice.value
            self._cb_workflow.addItem(name, workflow_choice)
        layout.addWidget(self._cb_workflow)

    def _add_image_selectors(self, layout: QVBoxLayout) -> None:
        """
        Add image selectors to the layout.

        Parameters
        ----------
        layout : QVBoxLayout
            The layout to which the image selectors will be added.
        """
        self.images = ["image", "contours", "detection", "labels"]

        for image in UltrackInput:
            image_desc = image.value
            label = QLabel(image_desc)
            layout.addWidget(label)
            widget = create_widget(annotation=Image, label=image_desc)
            widget._lb = label
            widget.native.setPlaceholderText("Select image")
            self._cb_images[image] = widget
            layout.addWidget(widget.native)

    def _add_settings_buttons(self, layout: QVBoxLayout) -> None:
        """
        Add settings buttons to the layout.

        Parameters
        ----------
        layout : QVBoxLayout
            The layout to which the settings buttons will be added.
        """
        button_layout = QHBoxLayout()
        self._bt_toggle_settings = self._create_toggle_settings_button()
        button_layout.addWidget(self._bt_toggle_settings)

        self._bt_load_settings = self._create_button(
            "mdi.folder-open", "Load settings from file"
        )
        button_layout.addWidget(self._bt_load_settings)

        self._bt_save_settings = self._create_button(
            "mdi.content-save", "Save settings to file"
        )
        button_layout.addWidget(self._bt_save_settings)

        layout.addLayout(button_layout)

    def _create_toggle_settings_button(self) -> QPushButton:
        """
        Create the toggle settings button.

        Returns
        -------
        QPushButton
            The created toggle settings button.
        """
        button = QPushButton("Show advanced Settings")
        button.setCheckable(True)
        button.setChecked(False)
        button.setIcon(qta.icon("mdi.chevron-down"))
        button.setSizePolicy(QSizePolicy.Expanding, QSizePolicy.Preferred)
        return button

    def _create_button(self, icon_name: str, tooltip: str) -> QPushButton:
        """
        Create a button with an icon and tooltip.

        Parameters
        ----------
        icon_name : str
            The name of the icon.
        tooltip : str
            The tooltip text.

        Returns
        -------
        QPushButton
            The created button.
        """
        button = QPushButton(qta.icon(icon_name), "")
        button.setToolTip(tooltip)
        return button

    def _add_form_tabs(self, layout: QVBoxLayout) -> None:
        """
        Add form tabs to the layout.

        Parameters
        ----------
        layout : QVBoxLayout
            The layout to which the form tabs will be added.
        """
        self._tab_scroll_area = QScrollArea()
        self._tab_scroll_area.setWidgetResizable(True)
        self._tab_scroll_area.setWidget(self._data_forms.get_tab_widget())
        self._tab_scroll_area.hide()
        layout.addWidget(self._tab_scroll_area)

    def _add_run_button(self, layout: QVBoxLayout) -> None:
        """
        Add the run button to the layout.

        Parameters
        ----------
        layout : QVBoxLayout
            The layout to which the run button will be added.
        """
        self._bt_run = QPushButton(self)
        self._bt_run.setText("Run")
        self._bt_run.setEnabled(False)
        self._bt_run.setSizePolicy(QSizePolicy.Expanding, QSizePolicy.Preferred)

        button_layout = QHBoxLayout()
        button_layout.addWidget(self._bt_run)

        self._bt_run_config = ButtonWorkflowConfig(self, self.workflow)
        button_layout.addWidget(self._bt_run_config)

        layout.addLayout(button_layout)

    def _setup_signals(self) -> None:
        """Set up the signals for various buttons and widgets."""
        self._bt_toggle_settings.clicked.connect(self._on_toggle_settings)
        self._bt_save_settings.clicked.connect(self._on_save_settings)
        self._bt_load_settings.clicked.connect(self._on_load_settings)
        self._bt_run.clicked.connect(self._on_run)
        self._bt_cancel.clicked.connect(self._cancel)
        self._cb_workflow.currentIndexChanged.connect(self._on_workflow_changed)
        self.viewer.layers.events.removed.connect(self._on_layers_change)
        self.viewer.layers.events.inserted.connect(self._on_layers_change)

        for cb_image in self._cb_images.values():
            cb_image.changed.connect(self._on_image_changed)

    def _on_change_config(self):
        """Handle the change of the configuration."""
        if hasattr(self, "_bt_run"):
            new_config = self._data_forms.get_config()
            additional_config = self._data_forms.get_additional_options()
            inputs = {k: w.value for k, w in self._cb_images.items()}
            workflow = self.workflow.get_stage(
                new_config, additional_options=additional_config, inputs=inputs
            )
            self._bt_run_config.set_workflow_stage(workflow)

    def _on_run(self):
        """Handle the run button click event.

        It runs the selected workflow with the provided inputs.
        """
        config = self._data_forms.get_config()
        additional_config = self._data_forms.get_additional_options()
        workflow_choice = self._cb_workflow.currentData()

        inputs: dict[UltrackInput, Layer] = {}

        for k, w in self._cb_images.items():
            if w.value is not None:
                inputs[k] = w.value

        worker = self._make_run_worker(
            config, workflow_choice, inputs, additional_options=additional_config
        )
        self._current_worker = worker
        worker.started.connect(self._on_run_started)
        worker.yielded.connect(self._on_workflow_intermediate_results)
        worker.finished.connect(self._on_run_finished)
        worker.start()

    def _on_workflow_intermediate_results(self, layer: Layer):
        """Handle the intermediate results of the workflow."""
        self.viewer.add_layer(layer)

    def _on_run_started(self):
        """Handle the start of the run worker."""
        self._bt_run.setEnabled(False)
        self._bt_run.setText("Running...")
        self._bt_run.repaint()
        self.ctx_stdout_switcher.__enter__()
        self.ctx_stderr_switcher.__enter__()
        self._output.show()
        self._bt_cancel.show()
        self._bt_cancel.setEnabled(True)
        self.main_group.setEnabled(False)

    def _on_run_finished(self):
        """Handle the finish of the run worker."""
        self._bt_run.setEnabled(True)
        self._bt_run.setText("Run")
        self._bt_run.repaint()
        self.ctx_stdout_switcher.__exit__(None, None, None)
        self.ctx_stderr_switcher.__exit__(None, None, None)
        self._output.hide()
        self._bt_cancel.hide()
        self.main_group.setEnabled(True)
        self._current_worker = None

    @thread_worker
    def _make_run_worker(
        self,
        config: MainConfig,
        workflow_choice: WorkflowChoice,
        inputs: dict[UltrackInput, Layer],
        additional_options: dict[Any],
    ) -> Generator:
        """
        Create a worker to run the selected workflow.

        Returns
        -------
        Worker
            The worker to run the selected workflow.
        """
        QApplication.setOverrideCursor(QCursor(Qt.WaitCursor))
        yield from self.workflow.run(
            config, workflow_choice, inputs, additional_options
        )
        QApplication.restoreOverrideCursor()

    def _on_save_settings(self) -> None:
        """Handle the save settings button click event."""
        options = QFileDialog.Options()
        file_name, _ = QFileDialog.getSaveFileName(
            None,
            "Save TOML",
            "ultrack_settings.toml",
            "JSON Files (*.toml);;All Files (*)",
            options=options,
        )
        if file_name:
            with open(file_name, "w") as f:
                data = self._data_forms.get_config().dict(by_alias=True)
                toml.dump(data, f)
            print(f"Data saved to {file_name}")

    def _on_load_settings(self) -> None:
        """
        Handle the load settings button click event.
        """
        options = QFileDialog.Options()
        file_name, _ = QFileDialog.getOpenFileName(
            None, "Open TOML", "", "TOML Files (*.toml);;All Files (*)", options=options
        )
        if file_name:
            with open(file_name) as f:
                data = toml.load(f)
                data = MainConfig(**data)
                self._data_forms.load_config(data)

    def _on_toggle_settings(self):
        """
        Handle the toggle settings button click event.
        """
        if self._bt_toggle_settings.isChecked():
            self._tab_scroll_area.show()
            icon = qta.icon("mdi.chevron-up")
            self._bt_toggle_settings.setIcon(icon)
            self._bt_toggle_settings.setText("Hide advanced Settings")
        else:
            self._tab_scroll_area.hide()
            icon = qta.icon("mdi.chevron-down")
            self._bt_toggle_settings.setIcon(icon)
            self._bt_toggle_settings.setText("Show advanced Settings")

    def _on_layers_change(self, _: Any) -> None:
        """
        Update layer choices when layers are changed.
        """
        for widget in self._cb_images.values():
            widget.choices = self.viewer.layers

    def _on_image_changed(self, _: int) -> None:
        """
        Handle image selection changes.

        Parameters
        ----------
        _ : int
            Ignored.
        """
        all_images_are_valid = True

        for ultrack_input, widget in self._cb_images.items():
            if widget.enabled:
                if widget.value is None:
                    all_images_are_valid = False
                if ultrack_input == UltrackInput.IMAGE:
                    self._data_forms.notify_image_update(widget.value)

        self._bt_run.setEnabled(all_images_are_valid)

    def _on_workflow_changed(self, index: int) -> None:
        """
        Handle workflow selection changes.

        Parameters
        ----------
        index : int
            The index of the selected workflow.
        """
        workflow_choice = self._cb_workflow.itemData(index)
        inputs = self.workflow.inputs_from_choice(workflow_choice)
        for name, widget in self._cb_images.items():
            if name in inputs:
                widget.native.show()
                widget.native.setEnabled(True)
                widget._lb.show()
            else:
                widget.native.hide()
                widget.native.setEnabled(False)
                widget._lb.hide()

        self._data_forms.setup_additional_options(workflow_choice)

    def _add_output_area(self, layout: QVBoxLayout) -> None:
        """
        Add the output area to the layout.

        Parameters
        ----------
        layout : QVBoxLayout
            The layout to which the output area will be added.
        """
        self._output = QTextEdit()
        self._output.setReadOnly(True)
        self._output.setSizePolicy(QSizePolicy.Expanding, QSizePolicy.Expanding)
        self._output.hide()
        self.ctx_stdout_switcher = redirect_stdout(EmittingStream(self._output, "gray"))
        self.ctx_stderr_switcher = redirect_stderr(EmittingStream(self._output, "red"))
        layout.addWidget(self._output)

    def _add_cancel_button(self, layout: QVBoxLayout) -> None:
        """
        Add the cancel button to the layout.

        Parameters
        ----------
        layout : QVBoxLayout
            The layout to which the cancel button will be added.
        """
        self._bt_cancel = QPushButton(self)
        self._bt_cancel.hide()
        self._bt_cancel.setText("Cancel")
        self._bt_cancel.setSizePolicy(QSizePolicy.Expanding, QSizePolicy.Preferred)
        layout.addWidget(self._bt_cancel)

    def _cancel(self):
        """Cancel the current worker."""
        if self._current_worker is not None:
            self._current_worker.quit()
            self._bt_cancel.setEnabled(False)

    @staticmethod
<<<<<<< HEAD
    def find_ultrack_widget(viewer: napari.Viewer) -> Union["UltrackWidget", None]:
        """Find the ultrack, if the widget is open, otherwise returns None."""
=======
    def find_ultrack_widget(viewer: napari.Viewer) -> Optional["UltrackWidget"]:
>>>>>>> 2daaa318

        for _, w in viewer.window._dock_widgets.items():
            if isinstance(w.widget(), UltrackWidget):
                return w.widget()

        return None


if __name__ == "__main__":
    from napari import Viewer

    viewer = Viewer()
    widget = UltrackWidget(viewer)
    widget.show()
    viewer.window.add_dock_widget(widget, area="right")
    napari.run()<|MERGE_RESOLUTION|>--- conflicted
+++ resolved
@@ -574,12 +574,7 @@
             self._bt_cancel.setEnabled(False)
 
     @staticmethod
-<<<<<<< HEAD
-    def find_ultrack_widget(viewer: napari.Viewer) -> Union["UltrackWidget", None]:
-        """Find the ultrack, if the widget is open, otherwise returns None."""
-=======
     def find_ultrack_widget(viewer: napari.Viewer) -> Optional["UltrackWidget"]:
->>>>>>> 2daaa318
 
         for _, w in viewer.window._dock_widgets.items():
             if isinstance(w.widget(), UltrackWidget):
