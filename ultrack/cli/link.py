from pathlib import Path
from typing import Optional, Sequence

import click
from napari.viewer import ViewerModel

from ultrack import link
from ultrack.cli.utils import (
<<<<<<< HEAD
    batch_index_option,
    config_option,
=======
    config_option,
    napari_reader_option,
>>>>>>> a99cac3c
    overwrite_option,
    paths_argument,
)
from ultrack.config import MainConfig


@click.command("link")
@paths_argument()
@napari_reader_option()
@config_option()
@click.option(
    "--channel-axis",
    "-cha",
    required=False,
    default=None,
    type=int,
    show_default=True,
    help="Channel axis, only used when input `paths` are provided",
)
@batch_index_option()
@overwrite_option()
def link_cli(
    paths: Sequence[Path],
    reader_plugin: str,
    config: MainConfig,
    channel_axis: Optional[int],
    batch_index: Optional[int],
    overwrite: bool,
) -> None:
    """Links segmentation candidates adjacent in time."""

    images = tuple()
    if len(paths) > 0:
        viewer = ViewerModel()

        kwargs = {}
        if channel_axis is not None:
            kwargs["channel_axis"] = channel_axis

        images = [
            layer.data for layer in viewer.open(paths, **kwargs, plugin=reader_plugin)
        ]

    link(
        config.linking_config,
        config.data_config,
        images=images,
        batch_index=batch_index,
        overwrite=overwrite,
    )<|MERGE_RESOLUTION|>--- conflicted
+++ resolved
@@ -6,13 +6,9 @@
 
 from ultrack import link
 from ultrack.cli.utils import (
-<<<<<<< HEAD
     batch_index_option,
     config_option,
-=======
-    config_option,
     napari_reader_option,
->>>>>>> a99cac3c
     overwrite_option,
     paths_argument,
 )
