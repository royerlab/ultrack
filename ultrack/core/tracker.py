import functools
from enum import Flag, auto
from typing import Dict, Optional, Tuple

import networkx as nx
import pandas as pd
import zarr
from numpy.typing import ArrayLike

from ultrack import export_tracks_by_extension
from ultrack.config import MainConfig
from ultrack.core.export import (
    to_ctc,
    to_tracks_layer,
    tracks_layer_to_networkx,
    tracks_layer_to_trackmate,
    tracks_to_zarr,
)
from ultrack.core.gt_matching import match_to_ground_truth
from ultrack.core.linking.processing import add_links, link
from ultrack.core.main import track
from ultrack.core.segmentation.processing import get_nodes_features, segment
from ultrack.core.solve.processing import solve
from ultrack.imgproc.flow import add_flow
from ultrack.ml.classification import add_nodes_prob
from ultrack.utils.deprecation import rename_argument


class TrackerStatus(Flag):
    NOT_COMPUTED = auto()
    SEGMENTED = auto()
    LINKED = auto()
    SOLVED = auto()


class Tracker:
    """An Ultrack wrapper for its core functionalities.

    Parameters
    ----------
    config : MainConfig
        The configuration parameters.

    Attributes
    ----------
    config : MainConfig
        The configuration parameters.
    status : TrackerStatus
        The status of the tracking process.

    Examples
    --------
    >>> import ultrack
    >>> from ultrack import MainConfig
    >>> config = MainConfig()
    >>> foreground = ...
    >>> contours = ...
    >>> vector_field = ...
    >>> tracker = ultrack.Tracker(config)
    >>> tracker.segment(foreground=foreground, contours=contours)
    >>> tracker.add_flow(vector_field=vector_field)
    >>> tracker.link()
    >>> tracker.solve()
    """

    def __init__(self, config: MainConfig) -> None:
        self.config = config
        self.status = TrackerStatus.NOT_COMPUTED

    @functools.wraps(segment)
    @rename_argument("detection", "foreground")
    @rename_argument("edges", "contours")
    def segment(self, foreground: ArrayLike, contours: ArrayLike, **kwargs) -> None:
        segment(foreground=foreground, contours=contours, config=self.config, **kwargs)
        self.status &= ~TrackerStatus.NOT_COMPUTED
        self.status |= TrackerStatus.SEGMENTED

    @functools.wraps(add_flow)
    def add_flow(self, vector_field: ArrayLike) -> None:
        self._assert_segmented("add_flow")
        add_flow(config=self.config, vector_field=vector_field)

    @functools.wraps(link)
    def link(self, *args, **kwargs) -> None:
        self._assert_segmented("link")
        link(config=self.config, *args, **kwargs)
        self.status |= TrackerStatus.LINKED

    @functools.wraps(solve)
    def solve(self, *args, **kwargs) -> None:
        if TrackerStatus.LINKED not in self.status:
            raise ValueError("You must call `segment` & `link` before calling `solve`.")
        solve(config=self.config, *args, **kwargs)
        self.status |= TrackerStatus.SOLVED

    @functools.wraps(track)
    def track(self, *args, **kwargs) -> None:
        track(config=self.config, *args, **kwargs)
        self.status |= TrackerStatus.SOLVED

    def _assert_solved(self) -> None:
        """Raise an error if the tracking is not solved."""
        if TrackerStatus.SOLVED not in self.status:
            raise ValueError(
                "The tracking is not ready! Please make sure that you "
                "called `segment` &a `link` & `solve` or `track`."
            )

    def _assert_segmented(self, method_name: str) -> None:
        """Raise an error if segmentation is not done."""
        if TrackerStatus.SEGMENTED not in self.status:
            raise ValueError(f"You must call `segment` before calling `{method_name}`.")

    @functools.wraps(tracks_layer_to_networkx)
    def to_networkx(
        self, *, tracks_df: Optional[pd.DataFrame] = None, **kwargs
    ) -> nx.DiGraph:
        self._assert_solved()
        if tracks_df is None:
            tracks_df, _ = to_tracks_layer(self.config)
        tracks_nx = tracks_layer_to_networkx(tracks_df, **kwargs)
        return tracks_nx

    @functools.wraps(to_tracks_layer)
    def to_pandas(self, *args, **kwargs) -> pd.DataFrame:
        self._assert_solved()
        tracks_df, _ = to_tracks_layer(config=self.config, *args, **kwargs)
        return tracks_df

    @functools.wraps(tracks_to_zarr)
    def to_zarr(self, **kwargs) -> zarr.Array:
        self._assert_solved()
        tracks_df = kwargs.pop("tracks_df", None)
        if tracks_df is None:
            tracks_df, _ = to_tracks_layer(self.config)
        segments = tracks_to_zarr(self.config, tracks_df=tracks_df, **kwargs)
        return segments

    @functools.wraps(tracks_layer_to_trackmate)
    def to_trackmate(self, tracks_df: Optional[pd.DataFrame] = None) -> str:
        self._assert_solved()
        if tracks_df is None:
            tracks_df, _ = to_tracks_layer(config=self.config)
        trackmate_xml = tracks_layer_to_trackmate(tracks_df)
        return trackmate_xml

    @functools.wraps(to_ctc)
    def to_ctc(self, *args, **kwargs) -> None:
        self._assert_solved()
        to_ctc(config=self.config, *args, **kwargs)

    @functools.wraps(to_tracks_layer)
    def to_tracks_layer(self, *args, **kwargs) -> Tuple[pd.DataFrame, Dict]:
        self._assert_solved()
        tracks_df, graph = to_tracks_layer(self.config, *args, **kwargs)
        return tracks_df, graph

    @functools.wraps(to_tracks_layer)
    def export_by_extension(self, filename: str, overwrite: bool = False) -> None:
        self._assert_solved()
        export_tracks_by_extension(self.config, filename, overwrite=overwrite)

<<<<<<< HEAD
    @functools.wraps(get_nodes_features)
    def get_nodes_features(self, **kwargs) -> pd.DataFrame:
        self._assert_segmented("get_nodes_features")
        nodes_features_df = get_nodes_features(self.config, **kwargs)
        return nodes_features_df

    @functools.wraps(add_links)
    def add_links(self, **kwargs) -> None:
        self._assert_segmented("add_links")
        add_links(config=self.config, **kwargs)
        self.status |= TrackerStatus.LINKED

    @functools.wraps(match_to_ground_truth)
    def match_to_ground_truth(self, **kwargs) -> pd.DataFrame:
        self._assert_segmented("match_to_ground_truth")
        return match_to_ground_truth(config=self.config, **kwargs)
=======
    @functools.wraps(add_nodes_prob)
    def add_nodes_prob(
        self,
        indices: ArrayLike,
        probs: ArrayLike,
    ) -> None:
        add_nodes_prob(self.config, indices, probs)
>>>>>>> 5ca946df
<|MERGE_RESOLUTION|>--- conflicted
+++ resolved
@@ -160,7 +160,6 @@
         self._assert_solved()
         export_tracks_by_extension(self.config, filename, overwrite=overwrite)
 
-<<<<<<< HEAD
     @functools.wraps(get_nodes_features)
     def get_nodes_features(self, **kwargs) -> pd.DataFrame:
         self._assert_segmented("get_nodes_features")
@@ -177,12 +176,11 @@
     def match_to_ground_truth(self, **kwargs) -> pd.DataFrame:
         self._assert_segmented("match_to_ground_truth")
         return match_to_ground_truth(config=self.config, **kwargs)
-=======
+
     @functools.wraps(add_nodes_prob)
     def add_nodes_prob(
         self,
         indices: ArrayLike,
         probs: ArrayLike,
     ) -> None:
-        add_nodes_prob(self.config, indices, probs)
->>>>>>> 5ca946df
+        add_nodes_prob(self.config, indices, probs)