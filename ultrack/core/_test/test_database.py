--- conflicted
+++ resolved
@@ -60,20 +60,11 @@
     # test multiple nodes
     indices = np.asarray([_generate_id(i, 1, 1_000_000) for i in range(1, 3)])
 
-<<<<<<< HEAD
-    for i, index in enumerate(indices):
-        set_node_values(
-            segmentation_database_mock_data.data_config,
-            index.item(),
-            area=i,
-        )
-=======
     set_node_values(
         segmentation_database_mock_data.data_config,
         indices,
         area=list(range(len(indices))),
     )
->>>>>>> 5ca946df
 
     value = get_node_values(
         segmentation_database_mock_data.data_config,
