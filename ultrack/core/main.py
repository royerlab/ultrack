--- conflicted
+++ resolved
@@ -109,10 +109,6 @@
         )
 
     if overwrite in ("all", "links", "none"):
-<<<<<<< HEAD
-        link(config, images=images, scale=scale, **link_kwargs)
-=======
->>>>>>> 27a51a78
         if vector_field is not None:
             add_flow(config, vector_field)
         link(config, images=images, scale=scale)
