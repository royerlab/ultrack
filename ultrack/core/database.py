import enum
import logging
import pickle
from pathlib import Path
from typing import Any, List, Optional, Union

import numpy as np
import pandas as pd
import sqlalchemy as sqla
from numpy.typing import ArrayLike
from sqlalchemy import (
    BigInteger,
    Boolean,
    Column,
    Enum,
    Float,
    ForeignKey,
    Integer,
    PickleType,
    func,
)
from sqlalchemy.engine import make_url
from sqlalchemy.orm import Session, declarative_base

from ultrack.config.dataconfig import DatabaseChoices, DataConfig
from ultrack.utils.array import assert_same_length
from ultrack.utils.constants import NO_PARENT

Base = declarative_base()

LOG = logging.getLogger(__name__)


class MaybePickleType(PickleType):
    """Only (un)pickle if value is not bytes."""

    cache_ok = True

    def bind_processor(self, dialect):
        processor = super().bind_processor(dialect)

        def _process(value):
            if isinstance(value, (bytes, memoryview)):
                return value
            try:
                return processor(value)
            except pickle.UnpicklingError:
                # for some reason, when converting database it has a few extra bytes
                return processor(bytes.fromhex(value[3:].decode("utf-8")))

        return _process

    def result_processor(self, dialect, coltype):
        processor = super().result_processor(dialect, coltype)

        def _process(value):
            if not isinstance(value, (bytes, memoryview)):
                return value
            return processor(value)

        return _process


class NodeSegmAnnotation(enum.IntEnum):
    UNKNOWN = 0
    CORRECT = 1
    UNDERSEGMENTED = 2
    OVERSEGMENTED = 3


class VarAnnotation(enum.IntEnum):
    UNKNOWN = 0
    REAL = 1
    FAKE = 2


class NodeDB(Base):
    __tablename__ = "nodes"
    t = Column(Integer, primary_key=True)
    id = Column(BigInteger, primary_key=True, unique=True)
    parent_id = Column(BigInteger, default=NO_PARENT)
    # hierarchy parent id matches to `id` column.
    hier_parent_id = Column(BigInteger, default=NO_PARENT)
    t_node_id = Column(Integer)
    t_hier_id = Column(Integer)
    z = Column(Float)
    y = Column(Float)
    x = Column(Float)
    z_shift = Column(Float, default=0.0)
    y_shift = Column(Float, default=0.0)
    x_shift = Column(Float, default=0.0)
    area = Column(Integer)
    frontier = Column(Float, default=-1.0)
    selected = Column(Boolean, default=False)
    pickle = Column(MaybePickleType)
<<<<<<< HEAD
    features = Column(MaybePickleType, default=None)
=======
    node_prob = Column(Float, default=-1.0)
>>>>>>> 5ca946df
    segm_annot = Column(Enum(NodeSegmAnnotation), default=NodeSegmAnnotation.UNKNOWN)
    node_annot = Column(Enum(VarAnnotation), default=VarAnnotation.UNKNOWN)
    appear_annot = Column(Enum(VarAnnotation), default=VarAnnotation.UNKNOWN)
    disappear_annot = Column(Enum(VarAnnotation), default=VarAnnotation.UNKNOWN)
    division_annot = Column(Enum(VarAnnotation), default=VarAnnotation.UNKNOWN)


class OverlapDB(Base):
    __tablename__ = "overlaps"
    id = Column(Integer, primary_key=True, autoincrement=True)
    node_id = Column(BigInteger, ForeignKey(f"{NodeDB.__tablename__}.id"))
    ancestor_id = Column(BigInteger, ForeignKey(f"{NodeDB.__tablename__}.id"))


class LinkDB(Base):
    __tablename__ = "links"
    id = Column(Integer, primary_key=True, autoincrement=True)
    source_id = Column(BigInteger, ForeignKey(f"{NodeDB.__tablename__}.id"))
    target_id = Column(BigInteger, ForeignKey(f"{NodeDB.__tablename__}.id"))
    weight = Column(Float)
    annotation = Column(Enum(VarAnnotation), default=VarAnnotation.UNKNOWN)


class GTNodeDB(Base):
    __tablename__ = "gt_nodes"
    id = Column(Integer, primary_key=True, autoincrement=True)
    t = Column(Integer)
    label = Column(Integer)
    pickle = Column(MaybePickleType)
    z = Column(Float)
    y = Column(Float)
    x = Column(Float)


class GTLinkDB(Base):
    __tablename__ = "gt_links"
    id = Column(Integer, primary_key=True, autoincrement=True)
    source_id = Column(BigInteger, ForeignKey(f"{NodeDB.__tablename__}.id"))
    target_id = Column(BigInteger, ForeignKey(f"{GTNodeDB.__tablename__}.id"))
    weight = Column(Float)
    selected = Column(Boolean, default=False)


def maximum_time_from_database(data_config: DataConfig) -> int:
    """Returns the maximum `t` found in the `NodesDB`."""
    engine = sqla.create_engine(data_config.database_path)
    with Session(engine) as session:
        max_t = session.query(func.max(NodeDB.t)).scalar()

    LOG.info(f"Found max time = {max_t}")
    if max_t is None:
        raise ValueError(f"Dataset at {data_config.database_path} is empty.")

    return max_t


def is_table_empty(data_config: DataConfig, table: Base) -> bool:
    """Checks if table is empty."""
    url = make_url(data_config.database_path)
    if (
        data_config.database == DatabaseChoices.sqlite.value
        and not Path(url.database).exists()
    ):
        # avoids creating a database with create_engine call
        return True

    engine = sqla.create_engine(data_config.database_path)
    with Session(engine) as session:
        is_empty = (
            not sqla.inspect(engine).has_table(table.__tablename__)
            or session.query(table).first() is None
        )
    return is_empty


def set_node_values(
    data_config: DataConfig,
    indices: ArrayLike,
    **kwargs,
) -> None:
    """Set arbitrary values to a node in the database given its `node_id`.

    Parameters
    ----------
    data_config : DataConfig
        Data configuration parameters.
    indices : ArrayLike
        Nodes' indices database index.
    **kwargs : Any
        Arbitrary keyword arguments to be set.
    """
<<<<<<< HEAD
    if hasattr(node_id, "item"):
        node_id = node_id.item()
=======

    keys = list(kwargs.keys())
    kwargs["node_id"] = indices

    if isinstance(indices, int):
        for k, v in kwargs.items():
            # it might be a numpy scalar
            try:
                v = v.item()
            except AttributeError:
                pass
            kwargs[k] = [v]

    else:
        for k, v in kwargs.items():
            if hasattr(v, "tolist"):
                kwargs[k] = v.tolist()

    assert_same_length(**kwargs)

    records = [
        {k: v[i] for k, v in kwargs.items()} for i in range(len(kwargs["node_id"]))
    ]
>>>>>>> 5ca946df

    engine = sqla.create_engine(data_config.database_path)
    with Session(engine) as session:
        stmt = (
            sqla.update(NodeDB)
            .where(NodeDB.id == sqla.bindparam("node_id"))
            .values({k: sqla.bindparam(k) for k in keys})
        )
        session.connection().execute(
            stmt,
            records,
            execution_options={"synchronize_session": False},
        )
        session.commit()


def get_node_values(
    data_config: DataConfig,
    indices: Optional[Union[int, ArrayLike]],
    values: Union[Column, List[Column]],
) -> List[Any]:
    """Get the annotation of `node_id`.

    Parameters
    ----------
    data_config : DataConfig
        Data configuration parameters.
    indices : int
        Node database indices.
    values : List[Column]
        List of columns to be queried.
    """
    if not isinstance(values, List):
        values = [values]

    values.insert(0, NodeDB.id)

    is_scalar = False
    if isinstance(indices, int):
        indices = [indices]
        is_scalar = True

    elif isinstance(indices, np.ndarray):
        indices = indices.astype(int).tolist()

    engine = sqla.create_engine(data_config.database_path)
    with Session(engine) as session:
        query = session.query(*values)

        if indices is not None:
            query = query.where(NodeDB.id.in_(indices))

        df = pd.read_sql_query(query.statement, session.bind, index_col="id")

    if indices is not None and len(df) != len(indices):
        raise ValueError(
            f"Query returned {len(df)} rows, expected {len(indices)}."
            "\nCheck if node_id exists in database."
        )

    df = df.squeeze()
    if is_scalar:
        try:
            df = df.item()
        except ValueError:
            pass

    return df


def clear_all_data(database_path: str) -> None:
    """Clears all data from database"""
    LOG.info("Clearing all databases.")
    engine = sqla.create_engine(database_path)
    Base.metadata.drop_all(engine)<|MERGE_RESOLUTION|>--- conflicted
+++ resolved
@@ -93,11 +93,8 @@
     frontier = Column(Float, default=-1.0)
     selected = Column(Boolean, default=False)
     pickle = Column(MaybePickleType)
-<<<<<<< HEAD
     features = Column(MaybePickleType, default=None)
-=======
     node_prob = Column(Float, default=-1.0)
->>>>>>> 5ca946df
     segm_annot = Column(Enum(NodeSegmAnnotation), default=NodeSegmAnnotation.UNKNOWN)
     node_annot = Column(Enum(VarAnnotation), default=VarAnnotation.UNKNOWN)
     appear_annot = Column(Enum(VarAnnotation), default=VarAnnotation.UNKNOWN)
@@ -189,10 +186,6 @@
     **kwargs : Any
         Arbitrary keyword arguments to be set.
     """
-<<<<<<< HEAD
-    if hasattr(node_id, "item"):
-        node_id = node_id.item()
-=======
 
     keys = list(kwargs.keys())
     kwargs["node_id"] = indices
@@ -216,7 +209,6 @@
     records = [
         {k: v[i] for k, v in kwargs.items()} for i in range(len(kwargs["node_id"]))
     ]
->>>>>>> 5ca946df
 
     engine = sqla.create_engine(data_config.database_path)
     with Session(engine) as session:
